import math
from typing import Optional, Tuple, Callable

import torch
import torch.nn as nn
from torch.nn.attention.flex_attention import flex_attention, create_block_mask, and_masks
from torch import Tensor
from functools import lru_cache

from .utils import safe_softmax
from .swiglu import SwiGLU


def _rotate_half(x: torch.Tensor) -> torch.Tensor:
    """Swap and negate the last‑dimensional halves: (x1, x2) → (‑x2, x1)."""
    x1, x2 = x[..., : x.size(-1) // 2], x[..., x.size(-1) // 2:]
    return torch.cat([-x2, x1], dim=-1)


def _apply_rope(x: torch.Tensor, sin: torch.Tensor, cos: torch.Tensor) -> torch.Tensor:
    """
    Standard RoPE:  (x_even, x_odd) → (x_even·cos – x_odd·sin, x_even·sin + x_odd·cos)
    `sin`/`cos` must be broadcast‑compatible with `x`.
    """
    return (x * cos) + (_rotate_half(x) * sin)


class _RoPECache:
    """
    Memoises (sin,cos) lookup tables keyed on
        (seq_len, dim, device, dtype)
    so we only pay the outer‑product cost once.
    """
    _cache: dict[tuple[int, int, torch.device, torch.dtype],
    tuple[torch.Tensor, torch.Tensor]] = {}

    @classmethod
    def get(
            cls,
            seq_len: int,
            dim: int,
            device: torch.device,
            dtype: torch.dtype
    ) -> tuple[torch.Tensor, torch.Tensor]:
        key = (seq_len, dim, device, dtype)
        if key not in cls._cache:
            inv_freq = 1.0 / (10000 ** (torch.arange(0, dim, 2,
                                                     device=device,
                                                     dtype=dtype) / dim))
            t = torch.arange(seq_len, device=device, dtype=dtype)  # [L]
            freqs = torch.einsum('l,d->ld', t, inv_freq)  # [L, dim/2]
            sin = freqs.sin()  # [L, dim/2]
            cos = freqs.cos()

            # interleave quickly:  (x0,x1,…,x_{d/2-1}) -> (x0,x0,x1,x1,…)
            sin = sin.repeat_interleave(2, dim=-1)  # [L, dim]
            cos = cos.repeat_interleave(2, dim=-1)

            cls._cache[key] = (sin, cos)
        return cls._cache[key]

    @classmethod
    def clear(cls) -> None:
        """Call in `load_state_dict()` to avoid stale dtype/device entries."""
        cls._cache.clear()


class MultiheadLatentAttention(nn.Module):
    """
    DeepSeek‑V3 style Multi‑Head Latent Attention with asymmetric compression
    and optional FlexAttention acceleration + arbitrary masking.
    -----------------------------------------------------------------------
      latent  (K=128)  →  Q_big  (d_c' = 1536)
                       →  Q_kv   (d_c  = 512)
      K/V     (d_c)    →  retrieval K_r  (r = 64)
      Q_big   (d_c')   →  retrieval Q_r  (r = 64)
      scores  : <Q_r , K_r>  (√r scale baked into W_qr)
      values  : V  =  K/V_compressed   (d_c)
    """

    def __init__(
            self,
            dim_q: int,  # full model width (7168)
            num_heads: int = 128,
            head_dim: int = 128,  # K
            kv_comp_dim: int = 512,  # d_c
            q_comp_dim: int = 1536,  # d_c'
            retr_dim: int = 64,  # r
            score_mod: Optional[Callable] = None,  # Flex mask/bias callback
            use_flex: bool = True,
    ):
        super().__init__()
        self.h = num_heads
        self.k = head_dim
        self.d_c = kv_comp_dim
        self.d_cq = q_comp_dim
        self.r = retr_dim

        # latent → K‑space
        self.q_proj = nn.Linear(dim_q, self.h * self.k, bias=False)

        # absorbed projections to compressed spaces
        device = 'cuda' if torch.cuda.is_available() else 'cpu'
        self.w_kc_q = nn.Parameter(torch.empty(self.h, self.k, self.d_cq, device=device))  # K→d_c'
        self.w_kc_kv = nn.Parameter(torch.empty(self.h, self.k, self.d_c, device=device))  # K→d_c

        self.register_buffer(
            "w_kc_kv_T", self.w_kc_kv.transpose(1, 2), persistent=False
        )

        # retrieval adapters
        self.W_qr = nn.Parameter(torch.empty(self.h, self.d_cq, self.r))
        self.W_kr = nn.Parameter(torch.empty(self.h, self.d_c, self.r))

        # output
        self.out_proj = nn.Linear(self.h * self.k, dim_q, bias=False)

        self._init_weights()

        self.score_mod = score_mod or (lambda s, *_: s)  # identity if none
        self.use_flex = bool(use_flex and flex_attention)

    # ------------------------------------------------------------------ #
    def _init_weights(self):
        for p in (self.w_kc_q, self.w_kc_kv, self.W_qr, self.W_kr):
            nn.init.kaiming_uniform_(p, a=math.sqrt(5))
        # bake √r into W_qr  ⇒ no runtime scaling needed
        with torch.no_grad():
            self.W_qr.div_(math.sqrt(self.r))

    # clear RoPE tables when dtype/device flip
    def load_state_dict(self, *a, **kw):
        ret = super().load_state_dict(*a, **kw)
        _RoPECache.clear()
        return ret

    # ------------------------------------------------------------------ #
    def _flex_attention(self, q_r, k_r, v_c, *, block_mask=None):
        # q_r : [B, H, S, r]   (S can be 1 or >1)
        # k_r : [B, H, L, r]
        # v_c : [B, H, L, d_c]
        return flex_attention(
            q_r, k_r, v_c,
            score_mod=self.score_mod if block_mask is None else None,
            block_mask=block_mask,
        )  # -> [B, H, S, d_c]

    def _fallback_attention(
            self,
            q_r: torch.Tensor,  # [B, H, 1, r]
            k_r: torch.Tensor,  # [B, H, L, r]
            v_c: torch.Tensor,  # [B, H, L, d_c]
            *,
            block_mask: Optional[torch.Tensor] = None,
    ) -> torch.Tensor:
        """
        Light‑weight dot‑product attention used when FlexAttention is unavailable.

        Returns
        -------
        ctx_c : torch.Tensor, shape [B, H, d_c]
            Per‑head context vectors in compressed space.
        """
        # -- 1. scores ----------------------------------------------------------
        q = q_r
        #   transpose for classic (Q @ Kᵀ) formulation → [B, H, r, L]
        k = k_r.transpose(-1, -2)

        scores = torch.matmul(q, k)

        # -- 2. user‑supplied bias / mask operates on raw logits ---------------
        scores = self.score_mod(scores)

        mask = torch.zeros_like(scores, dtype=torch.bool)
        if block_mask is not None:
            if hasattr(block_mask, 'mask_mod'):
                B, H, _, L = scores.shape
                q_idx = torch.arange(L, device=scores.device)
                k_idx = q_idx[:, None]
                keep = block_mask.mask_mod(0, 0, q_idx[:, None], k_idx[:, None])
                scores = scores.masked_fill(keep, -float('inf'))
                mask = mask | keep
            else:
                scores = scores.masked_fill(block_mask, float('inf'))
<<<<<<< HEAD
                mask = mask | block_mask
=======
>>>>>>> dfdefd4c

        # -- 3. softmax & value aggregation ------------------------------------
        attn = safe_softmax(scores, mask, dim=-1)  # [B, H, L]

        # fused gemm: (B·H)×L @ L×d_c  →  (B·H)×d_c
        return torch.matmul(attn, v_c)  # [B, H, d_c]

    def forward(self, hidden_q: torch.Tensor, kv_c: torch.Tensor, block_mask=None) -> torch.Tensor:
        B, S, _ = hidden_q.shape
        _, L, _d = kv_c.shape
        dev, dt = kv_c.device, kv_c.dtype

        # 1) latent → head space
        q_hk = self.q_proj(hidden_q).view(B, S, self.h, self.k)  # [B,S,H,K]

        # 2) big compressed view (only one needed now)
        q_big = torch.einsum('bshk,hkq->bshq', q_hk, self.w_kc_q)  # [B,S,H,d_c′]

        # 3) rotary on KV only
        sin, cos = _RoPECache.get(L, self.d_c, dev, dt)
        kv_c = _apply_rope(kv_c, sin[None], cos[None])  # [B,L,d_c]

        # 4) retrieval space
        q_r = torch.einsum('bshq,hqr->bshr', q_big, self.W_qr)  # [B,S,H,r]
        q_r = q_r.permute(0, 2, 1, 3)  # [B,H,S,r]

        k_r = torch.einsum('bld,hdr->bhlr', kv_c, self.W_kr)  # [B,H,L,r]
        v_c = kv_c.unsqueeze(1).expand(-1, self.h, -1, -1)  # [B,H,L,d_c]

        # 5) attention
        ctx_c = (self._flex_attention(q_r, k_r, v_c, block_mask=block_mask)
                 if self.use_flex else
                 self._fallback_attention(q_r, k_r, v_c, block_mask=block_mask))  # [B,H,d_c]

        # 6) compressed → latent
        ctx_lat = torch.einsum('bhsd,hdK->bhsK', ctx_c, self.w_kc_kv_T)  # [B,H,S,K]
        ctx_lat = ctx_lat.permute(0, 2, 1, 3).reshape(B, S, -1)  # [B,S,H*K]

        # 7) output
        return self.out_proj(ctx_lat)  # [B,D]


@lru_cache(maxsize=64)
def _cached_sliding_mask(seq_len, window, device):
    def mask_mod(b, h, q, k):
        #  k can’t be before q and must be within the look‑back window
        return (k <= q) & ((q - k) <= window)  # all terms non‑negative

    return create_block_mask(
        mask_mod,
        B=None, H=None,
        Q_LEN=seq_len, KV_LEN=seq_len,
        BLOCK_SIZE=128,
        device=device,
    )


class SlidingWindowMLA(nn.Module):
    """
    Wraps MultiheadLatentAttention and supplies a cached sliding block mask.
    """

    def __init__(self, window_size: int, *mla_args, **mla_kwargs):
        super().__init__()
        self.window = window_size
        self.mla = MultiheadLatentAttention(*mla_args, **mla_kwargs)
        self.kv_proj = nn.Linear(mla_kwargs.get("dim_q"), self.mla.d_c, bias=False)
        self.o_proj = nn.Linear(mla_kwargs.get("dim_q"), mla_kwargs.get("dim_q"), bias=False)

    def forward(self, x, key_padding_mask: Optional[torch.Tensor] = None):
        B, S, _ = x.shape
        dev = x.device

        kv_c = self.kv_proj(x)  # [B,S,d_c]
        if key_padding_mask is not None:
            kv_c = kv_c.masked_fill(key_padding_mask[..., None], 0.)

        block_mask = None
        # If we are NOT using flex_attention, we must create a simple boolean mask tensor.
        if not self.mla.use_flex:
            # Create a standard [S, S] sliding window mask.
            q_indices = torch.arange(S, device=dev)[:, None]
            k_indices = torch.arange(S, device=dev)[None, :]

            # True for positions within the causal sliding window
            window_mask = (k_indices >= q_indices - self.window) & (k_indices <= q_indices)

            # The `masked_fill` function in fallback attention expects True for positions to MASK.
            # So, we invert the window mask.
            block_mask = ~window_mask
            block_mask = block_mask.unsqueeze(0).unsqueeze(0)  # Shape: [1, 1, S, S]

            # Also incorporate the key_padding_mask if it exists
            if key_padding_mask is not None:
                # key_padding_mask is True for padding. Shape [B, S].
                # Reshape to [B, 1, 1, S] to broadcast with scores and window mask.
                padding_mask_expanded = key_padding_mask.unsqueeze(1).unsqueeze(2)
                # Combine masks. A position is masked if it's outside the window OR it's a pad token.
                block_mask = block_mask | padding_mask_expanded
        else:
            block_mask = _cached_sliding_mask(S, self.window, dev)
            if key_padding_mask is not None:
                pad = key_padding_mask.to(torch.bool)

                def _keep(b, h, q, k): return ~pad[b, k]

                block_mask = create_block_mask(
                    and_masks(block_mask.mask_mod, _keep),
                    B=pad.size(0), H=None,
                    Q_LEN=S, KV_LEN=S,
                    BLOCK_SIZE=block_mask.BLOCK_SIZE,
                    device=dev
                )

        ctx = self.mla(x, kv_c, block_mask=block_mask)  # single MLA call
        return self.o_proj(ctx)


@torch.compile
class SlidingWindowMLATransformerBlock(nn.Module):
    """
    A single Transformer block that uses the Sliding‑Window Multi‑Head Latent
    Attention (MLA) you defined above.  Structure is Pre‑LN:

        x  →  RMSNorm  →  MLA (sliding‑window)  →  +residual
           →  RMSNorm  →  SwiGLU FFN           →  +residual

    Parameters
    ----------
    dim : int
        Model / embedding dimension (D).
    num_heads : int, default 128
        Number of latent heads (H = 128 for DeepSeek‑V3‑style MLA).
    window_size : int
        Half‑window radius for the sliding attention mask.
    head_dim : int, default 128
        Latent head width (K).
    kv_comp_dim : int, default 512
        Compressed key/value width (d_c).
    q_comp_dim : int, default 1536
        “Big” compressed query width (d_c′).
    retr_dim : int, default 64
        Retrieval sub‑space width (r).
    ffn_dim_multiplier : int, default 4
        Hidden size multiplier for the SwiGLU feed‑forward block.
    use_flex_attention : bool, default True
        Enables FlexAttention kernel when available.
    """

    def __init__(
            self,
            dim: int,
            num_heads: int,
            window_size: int,
            *,
            head_dim: int = 128,
            kv_comp_dim: int = 512,
            q_comp_dim: int = 1536,
            retr_dim: int = 64,
            ffn_dim_multiplier: int = 4,
            use_flex_attention: bool = True,
    ):
        super().__init__()

        # Attention sub‑layer
        self.norm1 = nn.RMSNorm(dim)

        self.attn = SlidingWindowMLA(
            window_size,
            # args for MultiheadLatentAttention internally:
            dim_q=dim,
            num_heads=num_heads,
            head_dim=head_dim,
            kv_comp_dim=kv_comp_dim,
            q_comp_dim=q_comp_dim,
            retr_dim=retr_dim,
            use_flex=use_flex_attention,
        )

        # Feed‑forward sub‑layer
        self.norm2 = nn.RMSNorm(dim)
        hidden_dim = dim * ffn_dim_multiplier
        self.ffn = SwiGLU(dim, hidden_dim)

    # --------------------------------------------------------------------- #
    def forward(
            self,
            x: Tensor,
            key_padding_mask: Optional[Tensor] = None,
    ) -> Tensor:
        """
        Args
        ----
        x : Tensor, shape [B, S, D]
            Input sequence.
        key_padding_mask : Optional[Tensor], shape [B, S]
            True for padding positions (passed straight to MLA).

        Returns
        -------
        Tensor, shape [B, S, D]
            Output of the Transformer block.
        """
        # Attention (Pre‑LN)
        x = x + self.attn(self.norm1(x), key_padding_mask=key_padding_mask)

        # Feed‑forward (Pre‑LN)
        x = x + self.ffn(self.norm2(x))
        return x


@lru_cache(maxsize=64)
def _cached_causal_mask(seq_len: int, device: torch.device):
    """
    Fast‑path builder for a FlexAttention‑compatible causal mask.

    keep(b,h,q,k) == True  ➜ *allow* logit      (Flex keeps allowed positions)
    We therefore “keep” only keys k that are **not** in the future (k ≤ q).
    """

    def _keep(_b, _h, q, k):  # noqa: D401  (simple lambda clearer here)
        return k <= q

    return create_block_mask(
        _keep,
        B=None, H=None,
        Q_LEN=seq_len, KV_LEN=seq_len,
        BLOCK_SIZE=128,
        device=device,
    )


def _boolean_causal_mask(seq_len: int, device: torch.device) -> torch.Tensor:
    """Fallback mask for the pure‑PyTorch path (shape [1,1,S,S])"""
    q_idx = torch.arange(seq_len, device=device)[:, None]
    k_idx = torch.arange(seq_len, device=device)[None, :]
    return (k_idx > q_idx).unsqueeze(0).unsqueeze(0)  # True = *mask out*


# ----------------------------------------------------------------------------- #


class CausalMLA(nn.Module):
    """
    Wraps `MultiheadLatentAttention` with a standard causal mask.
    """

    def __init__(self, *mla_args, dim_q: int, **mla_kwargs):
        """
        Parameters
        ----------
        dim_q : int
            Model width (passed to the K/V projection and output projection).
        *mla_args / **mla_kwargs
            Forwarded to `MultiheadLatentAttention`.
        """
        super().__init__()
        self.mla = MultiheadLatentAttention(*mla_args, dim_q=dim_q, **mla_kwargs)

        # Project tokens into compressed K/V space once per layer
        self.kv_proj = nn.Linear(dim_q, self.mla.d_c, bias=False)

        # Final linear to mix latent heads back to model space
        self.o_proj = nn.Linear(dim_q, dim_q, bias=False)

    # --------------------------------------------------------------------- #
    def _build_mask(
            self,
            seq_len: int,
            key_padding_mask: Optional[torch.Tensor],
            device: torch.device,
    ):
        """
        Returns a `block_mask` suitable for the current back‑end
        (FlexAttention vs. fallback) and already combined with `key_padding_mask`.
        """
        if self.mla.use_flex:
            block_mask = _cached_causal_mask(seq_len, device)
            if key_padding_mask is not None:
                pad = key_padding_mask.to(torch.bool)

                def _keep_pad(b, h, q, k):
                    return ~pad[b, k]

                block_mask = create_block_mask(
                    and_masks(block_mask.mask_mod, _keep_pad),
                    B=pad.size(0),
                    H=None,
                    Q_LEN=seq_len,
                    KV_LEN=seq_len,
                    BLOCK_SIZE=block_mask.BLOCK_SIZE,
                    device=device,
                )
            return block_mask

        # ---------- PyTorch path (boolean tensor) -------------------------
        block_mask = _boolean_causal_mask(seq_len, device)
        if key_padding_mask is not None:
            block_mask = block_mask | key_padding_mask[:, None, None, :]
        return block_mask

    # --------------------------------------------------------------------- #

    def forward(
            self,
            x: torch.Tensor,  # [B,S,D]
            key_padding_mask: Optional[torch.Tensor] = None,  # [B,S] (True = pad)
    ) -> torch.Tensor:
        B, S, _ = x.shape
        kv_c = self.kv_proj(x)  # [B,S,d_c]
        if key_padding_mask is not None:
            kv_c = kv_c.masked_fill(key_padding_mask[..., None], 0.0)

        block_mask = self._build_mask(S, key_padding_mask, x.device)
        ctx = self.mla(x, kv_c, block_mask=block_mask)  # [B,S,D]
        return self.o_proj(ctx)


# ----------------------------------------------------------------------------- #
# Transformer Block
# ----------------------------------------------------------------------------- #

@torch.compile
class CausalMLATransformerBlock(nn.Module):
    """
    Standard Pre‑LN causal Transformer block powered by MLA.

    Layout:
        x  →  RMSNorm →  CausalMLA  → +residual
           →  RMSNorm →  SwiGLU FFN → +residual
    """

    def __init__(
            self,
            dim: int,
            num_heads: int,
            *,
            head_dim: int = 128,
            kv_comp_dim: int = 512,
            q_comp_dim: int = 1536,
            retr_dim: int = 64,
            ffn_dim_multiplier: int = 4,
            use_flex_attention: bool = True,
    ):
        super().__init__()

        # Attention sub‑layer --------------------------------------------------
        self.norm1 = nn.RMSNorm(dim)
        self.attn = CausalMLA(
            dim_q=dim,
            num_heads=num_heads,
            head_dim=head_dim,
            kv_comp_dim=kv_comp_dim,
            q_comp_dim=q_comp_dim,
            retr_dim=retr_dim,
            use_flex=use_flex_attention,
        )

        # Feed‑forward sub‑layer ----------------------------------------------
        self.norm2 = nn.RMSNorm(dim)
        hidden_dim = dim * ffn_dim_multiplier
        self.ffn = SwiGLU(dim, hidden_dim)

    # --------------------------------------------------------------------- #
    def forward(
            self,
            x: torch.Tensor,  # [B,S,D]
            key_padding_mask: Optional[torch.Tensor] = None,
    ) -> torch.Tensor:
        # 1. Causal MLA
        x = x + self.attn(self.norm1(x), key_padding_mask=key_padding_mask)

        # 2. Feed‑forward
        x = x + self.ffn(self.norm2(x))
        return x<|MERGE_RESOLUTION|>--- conflicted
+++ resolved
@@ -182,10 +182,8 @@
                 mask = mask | keep
             else:
                 scores = scores.masked_fill(block_mask, float('inf'))
-<<<<<<< HEAD
                 mask = mask | block_mask
-=======
->>>>>>> dfdefd4c
+
 
         # -- 3. softmax & value aggregation ------------------------------------
         attn = safe_softmax(scores, mask, dim=-1)  # [B, H, L]
